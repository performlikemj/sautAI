import streamlit as st
import os
from dotenv import load_dotenv
import openai
import json
import re
import time
import requests
import pycountry
import datetime
import pytz
from utils import (
    api_call_with_refresh,
    login_form,
    toggle_chef_mode,
    fetch_and_update_user_profile,
    validate_input,
    parse_comma_separated_input,
    footer,
    fetch_languages,
    navigate_to_page,
    start_onboarding_conversation,
    display_onboarding_stream,
)
from security_utils import (
    sanitize_registration_data, 
    validate_registration_security,
    InputSanitizer, 
    SecurityValidator,
    RateLimiter,
    CSRFProtection
)
import logging
import traceback

# Configure logging
logging.basicConfig(level=logging.WARNING,
                    format='%(asctime)s - %(name)s - %(levelname)s - %(message)s',
                    filename='history.log', # Log to a file. Remove this to log to console
                    filemode='w') # 'w' to overwrite the log file on each run, 'a' to append

# Initialize rate limiter (in production, use Redis or database-backed limiter)
rate_limiter = RateLimiter(max_attempts=5, window_minutes=15)

st.title("Register")

if 'registration_method' not in st.session_state:
    st.session_state.registration_method = 'chat'

if 'onboarding_chat_history' not in st.session_state:
    st.session_state.onboarding_chat_history = []
<<<<<<< HEAD
=======
if 'onboarding_guest_id' not in st.session_state:
    st.session_state.onboarding_guest_id = None
if 'onboarding_response_id' not in st.session_state:
    st.session_state.onboarding_response_id = None
if 'onboarding_complete' not in st.session_state:
    st.session_state.onboarding_complete = False
>>>>>>> 64b5a1d7

method_choice = st.radio(
    "How would you like to register?",
    ("Chat with assistant", "Traditional form"),
    index=0 if st.session_state.registration_method == 'chat' else 1,
)

st.session_state.registration_method = (
    'chat' if method_choice == "Chat with assistant" else 'form'
)

# ----------------------------
# Chat-based Registration
# ----------------------------

if st.session_state.registration_method == 'chat':
    if 'onboarding_guest_id' not in st.session_state:
        guest = start_onboarding_conversation()
        if guest:
            st.session_state.onboarding_guest_id = guest
            st.session_state.onboarding_chat_history = []
            st.session_state.onboarding_response_id = None

    if not st.session_state.get('onboarding_complete'):
        st.write("Create an account by chatting with our onboarding assistant.")

        chat_container = st.container()
        for msg in st.session_state.get('onboarding_chat_history', []):
            with chat_container.chat_message(msg['role']):
                st.markdown(msg['content'])

        user_msg = st.chat_input("Message")
        if user_msg:
            st.session_state.onboarding_chat_history.append({'role': 'user', 'content': user_msg})
            with chat_container.chat_message('user'):
                st.markdown(user_msg)
            with chat_container.chat_message('assistant'):
<<<<<<< HEAD
                resp_id, full_text, tool_name, tool_out = display_onboarding_stream(
=======
                resp_id, full_text, tool_out = display_onboarding_stream(
>>>>>>> 64b5a1d7
                    user_msg,
                    st.session_state.onboarding_guest_id,
                    st.session_state.get('onboarding_response_id')
                )
                st.session_state.onboarding_response_id = resp_id
                st.session_state.onboarding_chat_history.append({'role': 'assistant', 'content': full_text})
<<<<<<< HEAD
                if tool_name == 'guest_register_user' and tool_out:
                    try:
                        data = json.loads(tool_out) if isinstance(tool_out, str) else tool_out
                        if not data.get('access') or not data.get('refresh'):
                            raise ValueError('Missing tokens in tool output')
=======
                if tool_out:
                    try:
                        data = json.loads(tool_out) if isinstance(tool_out, str) else tool_out
>>>>>>> 64b5a1d7
                        st.session_state['user_info'] = data
                        st.session_state['user_id'] = data.get('user_id')
                        st.session_state['access_token'] = data.get('access')
                        st.session_state['refresh_token'] = data.get('refresh')
                        st.session_state['is_logged_in'] = True
                        st.session_state['onboarding_complete'] = True
                        st.rerun()
                    except Exception as e:
                        logging.error(f"Failed to process tool output: {e}")
        st.stop()

# Content moved from register() to top level
try:
    if st.session_state.get('onboarding_complete'):
        st.success("Account created! You can adjust your details below.")
    st.write("Create an account.")

    with st.form(key='registration_form'):
        username = st.text_input("Username")
        email = st.text_input("Email")
        password = st.text_input("Password", type="password")
        phone_number = st.text_input("Phone Number")
        dietary_preferences = [ 'Everything', 'Vegetarian', 'Pescatarian', 'Gluten-Free', 'Keto', 'Paleo', 'Halal', 'Kosher', 'Low-Calorie', 'Low-Sodium', 'High-Protein', 'Dairy-Free', 'Nut-Free', 'Raw Food', 'Whole 30', 'Low-FODMAP', 'Diabetic-Friendly', 'Vegan']
        selected_dietary_preferences = st.multiselect("Dietary Preferences", dietary_preferences, default=[])
        custom_dietary_preferences_input = st.text_area(
            "Custom Dietary Preferences (comma separated)", 
            value='',
            help="Enter multiple custom dietary preferences separated by commas. Example: Carnivore, Lacto-Vegan, Flexitarian"
        )            
        allergies = [
            'Peanuts', 'Tree nuts', 'Milk', 'Egg', 'Wheat', 'Soy', 'Fish', 'Shellfish', 'Sesame', 'Mustard', 
            'Celery', 'Lupin', 'Sulfites', 'Molluscs', 'Corn', 'Gluten', 'Kiwi', 'Latex', 'Pine Nuts', 
            'Sunflower Seeds', 'Poppy Seeds', 'Fennel', 'Peach', 'Banana', 'Avocado', 'Chocolate', 
            'Coffee', 'Cinnamon', 'Garlic', 'Chickpeas', 'Lentils'
        ]
        selected_allergies = st.multiselect("Allergies", allergies, default=[]) 
        custom_allergies = st.text_area("Custom Allergies (comma separated)", "", help="Enter multiple custom allergies separated by commas. Example: Peanuts, Shellfish, Kiwi")
        custom_allergies_list = [a.strip() for a in custom_allergies.split(',') if a.strip()]
        household_member_count = st.number_input(
            "Household Members",
            min_value=1,
            value=1,
            help="How many people are in your household?"
        )

        # Create household member input fields
        # Values will be automatically stored in session state with the keys
        for i in range(int(household_member_count)):
            with st.expander(f"Household Member {i+1} (optional)"):
                st.text_input("Name", key=f"register_member_name_{i}")
                st.number_input("Age", min_value=0, value=0, step=1, key=f"register_member_age_{i}")
                st.multiselect("Dietary Preferences", dietary_preferences, default=[], key=f"register_member_diet_{i}")
                st.text_area("Notes", key=f"register_member_notes_{i}")
        
        # Debug: Show current form values before submission (only if more than 1 household member)
        if household_member_count > 1:
            with st.expander("🔍 Debug: Current Household Members Data", expanded=False):
                st.write("**Household Members Form Data:**")
                for i in range(int(household_member_count)):
                    name = st.session_state.get(f"register_member_name_{i}", '')
                    age = st.session_state.get(f"register_member_age_{i}", 0)
                    dietary_prefs = st.session_state.get(f"register_member_diet_{i}", [])
                    notes = st.session_state.get(f"register_member_notes_{i}", '')
                    
                    if name or age or dietary_prefs or notes:
                        st.json({
                            f"Member {i+1}": {
                                "name": name,
                                "age": age,
                                "dietary_preferences": dietary_prefs,
                                "notes": notes
                            }
                        })
                st.caption("This shows what household member data will be submitted when you register")
        emergency_supply_goal = st.number_input("Emergency Supply Goal (days)", min_value=0, value=0,
            help="How many days of emergency supplies do you want to keep in your pantry?")
        
        # Address fields
        st.subheader("Address")
        st.write("""
        Your address is used to:
        1. Find supported supermarkets in your area
        2. Find chefs in your area to provide meal planning meals
        
        **Note:** If you provide a country, you must also provide a postal code (and vice versa). 
        Street and city are recommended when providing location information.
        """)
        street = st.text_input("Street", help="Your street address (recommended when providing location)")
        city = st.text_input("City", help="Your city (recommended when providing location)")
        state = st.text_input("State/Province", help="Your state or province")
        postal_code = st.text_input("Postal Code", help="Required if you select a country")
        # Get a list of all countries
        countries = [country.name for country in pycountry.countries]
        selected_country = st.selectbox("Country", countries, help="Required if you provide a postal code")
        # Convert the selected country to its two-letter country code
        country_code = pycountry.countries.get(name=selected_country).alpha_2

        # Fetch available languages from API
        languages = fetch_languages()
        
        # Create language display options - show both language name and native name
        language_display_options = [f"{lang['name']} ({lang['name_local']})" for lang in languages]
        language_codes = [lang['code'] for lang in languages]
        
        # Set default to English
        default_language_index = language_codes.index('en') if 'en' in language_codes else 0
        
        # Language selection with search/filter ability
        st.subheader("Language Preference")
        preferred_language = st.selectbox(
            "Preferred Language", 
            language_display_options, 
            index=default_language_index,
            help="Select your preferred language for the application"
        )
        
        # Get the corresponding language code for the selected display option
        selected_language_code = language_codes[language_display_options.index(preferred_language)]
                
        # Time zone selection
        timezones = pytz.all_timezones
        selected_timezone = st.selectbox('Time Zone', options=timezones, index=timezones.index('UTC'))

        # Goal fields
        goal_name = st.text_input("Goal Name")
        goal_description = st.text_area("Goal Description")

        submit_button = st.form_submit_button(label='Register')
        if submit_button:
            # Get client IP for rate limiting (in production, use real IP detection)
            client_ip = st.session_state.get('client_ip', 'unknown')
            
            # Check rate limiting
            if rate_limiter.is_rate_limited(client_ip):
                st.error("Too many registration attempts. Please try again later.")
                st.stop()
            
            # Basic validation using existing validators
            valid_username, username_msg = validate_input(username, 'username')
            valid_email, email_msg = validate_input(email, 'email')
            valid_password, password_msg = validate_input(password, 'password')
            valid_phone, phone_msg = validate_input(phone_number, 'phone_number')
            valid_postal, postal_msg = validate_input(postal_code, 'postal_code')

            # Create a list of all validation errors
            validation_errors = []
            if not valid_username:
                validation_errors.append(f"Username Error: {username_msg}")
            if not valid_email:
                validation_errors.append(f"Email Error: {email_msg}")
            if not valid_password:
                validation_errors.append(f"Password Error: {password_msg}")
            if not valid_phone and phone_number:  # Only validate phone if provided
                validation_errors.append(f"Phone Number Error: {phone_msg}")
            if not valid_postal and postal_code:  # Only validate postal if provided
                validation_errors.append(f"Postal Code Error: {postal_msg}")
            
            # Validate that both country and postal code are provided together
            if (selected_country and not postal_code.strip()) or (postal_code.strip() and not selected_country):
                validation_errors.append("Address Error: Both country and postal code must be provided together.")
            
            # If either country or postal code is provided, both street and city should also be provided
            if (selected_country or postal_code.strip()) and (not street.strip() or not city.strip()):
                validation_errors.append("Address Error: When providing country and postal code, street and city are also required.")

            # Parse custom dietary preferences
            custom_dietary_preferences = parse_comma_separated_input(custom_dietary_preferences_input)

            # Process household members data using session state
            household_members = []
            for i in range(int(household_member_count)):
                # Access values from session state using the widget keys
                name = st.session_state.get(f"register_member_name_{i}", '')
                age = st.session_state.get(f"register_member_age_{i}", 0)
                dietary_prefs = st.session_state.get(f"register_member_diet_{i}", [])
                notes = st.session_state.get(f"register_member_notes_{i}", '')
                
                # Clean up the data - ensure proper types and handle empty values
                member_data = {
                    'name': str(name).strip() if name else '',
                    'age': int(age) if age and age > 0 else None,
                    'dietary_preferences': list(dietary_prefs) if dietary_prefs else [],
                    'notes': str(notes).strip() if notes else '',
                }
                household_members.append(member_data)
                logging.warning(f"Registration - Member {i+1} data: {member_data}")
            
            # Filter out completely empty members (no name, age, prefs, or notes)
            filtered_members = []
            for member in household_members:
                if (member['name'] or member['age'] or member['dietary_preferences'] or member['notes']):
                    filtered_members.append(member)
            
            household_members = filtered_members
            logging.warning(f"Registration - Final household members after filtering: {household_members}")

            # Create user data structure
            user_data = {
                "user": {
                    "username": username,
                    "email": email,
                    "password": password,
                    "phone_number": phone_number,
                    "dietary_preferences": selected_dietary_preferences,
                    "custom_dietary_preferences": custom_dietary_preferences,
                    "allergies": selected_allergies,
                    "custom_allergies": custom_allergies_list,
                    "timezone": selected_timezone,
                    "preferred_language": selected_language_code,
                    "household_member_count": household_member_count,
                    "household_members": household_members,
                    "emergency_supply_goal": emergency_supply_goal
                },
                "address": {
                    "street": street,
                    "city": city,
                    "state": state,
                    "country": country_code,
                    "postalcode": postal_code
                },
                "goal": {
                    "goal_name": goal_name,
                    "goal_description": goal_description
                }
            }
            
            # Security validation and sanitization
            security_valid, security_errors = validate_registration_security(user_data)
            if not security_valid:
                validation_errors.extend(security_errors)
            
            # Advanced security validation using new validators
            username_secure, username_sec_msg = SecurityValidator.validate_username_format(username)
            if not username_secure:
                validation_errors.append(f"Username Security: {username_sec_msg}")
                
            email_secure, email_sec_msg = SecurityValidator.validate_email_format(email)
            if not email_secure:
                validation_errors.append(f"Email Security: {email_sec_msg}")
                
            password_secure, password_sec_msg = SecurityValidator.validate_password_strength(password)
            if not password_secure:
                validation_errors.append(f"Password Security: {password_sec_msg}")

            # Display all validation errors in a formatted way
            if validation_errors:
                st.error("Please fix the following errors:")
                for error in validation_errors:
                    st.warning(error)
                st.stop()
            
            # Sanitize user data before sending to API
            sanitized_data = sanitize_registration_data(user_data)
            
            # Log sanitization for security monitoring and debug household members
            logging.warning(f"Registration attempt for username: {InputSanitizer.sanitize_username(username)[:10]}...")
            logging.warning(f"Registration - Household member count: {household_member_count}")
            logging.warning(f"Registration - Available session state keys: {[k for k in st.session_state.keys() if 'register_member' in k]}")
            logging.warning(f"Registration - Submitting household members data: {household_members}")
            logging.warning(f"Registration - Full user data structure: {user_data}")

            try:
                with st.spinner("Registering your account..."):
                    api_url = f"{os.getenv('DJANGO_URL')}/auth/api/register/"
                    response = requests.post(api_url, json=sanitized_data, timeout=10)
                
                if response.status_code == 200:
                    st.success("Registration successful!")
                    
                    # Show household members confirmation if any were submitted
                    if household_members:
                        st.success(f"✅ {len(household_members)} household member(s) registered:")
                        for i, member in enumerate(household_members):
                            if member.get('name'):
                                st.caption(f"Member {i+1}: {member['name']} (Age: {member.get('age', 'Not specified')})")
                    
                    st.info("Please check your email to activate your account.")
                    # Navigate to home page
                    navigate_to_page('home')
                elif response.status_code == 400:
                    # Handle bad request - validation errors
                    try:
                        error_data = response.json()
                        errors = error_data.get('errors', {})
                        
                        # Log detailed errors for debugging but show sanitized messages to users
                        logging.warning(f"Registration validation errors: {errors}")
                        
                        if isinstance(errors, dict):
                            # Only display safe, user-friendly error messages
                            user_friendly_errors = []
                            
                            for field, messages in errors.items():
                                if field == '__all__':
                                    # Handle general form validation errors
                                    if isinstance(messages, list):
                                        for msg in messages:
                                            if 'country and postal code must be provided together' in str(msg).lower():
                                                user_friendly_errors.append("Please ensure both country and postal code are provided together.")
                                            elif 'duplicate' in str(msg).lower() or 'already exists' in str(msg).lower():
                                                # Don't reveal specific account information - generic message
                                                user_friendly_errors.append("Registration failed. Please check your information and try again.")
                                            else:
                                                # Generic message for other validation errors
                                                user_friendly_errors.append("Please check your information and try again.")
                                    else:
                                        msg = str(messages)
                                        if 'country and postal code must be provided together' in msg.lower():
                                            user_friendly_errors.append("Please ensure both country and postal code are provided together.")
                                        elif 'duplicate' in msg.lower() or 'already exists' in msg.lower():
                                            # Don't reveal specific account information - generic message
                                            user_friendly_errors.append("Registration failed. Please check your information and try again.")
                                        else:
                                            user_friendly_errors.append("Please check your information and try again.")
                                            
                                elif field in ['username', 'email', 'password']:
                                    # Only show sanitized messages for sensitive fields
                                    if isinstance(messages, list):
                                        for msg in messages:
                                            if 'already exists' in str(msg).lower() or 'duplicate' in str(msg).lower():
                                                if field == 'username':
                                                    user_friendly_errors.append("This username is already taken. Please choose a different one.")
                                                elif field == 'email':
                                                    # Don't reveal email existence - prevent enumeration
                                                    user_friendly_errors.append("Registration failed. Please check your information and try again.")
                                            elif 'invalid' in str(msg).lower():
                                                if field == 'email':
                                                    user_friendly_errors.append("Please enter a valid email address.")
                                                elif field == 'password':
                                                    user_friendly_errors.append("Please choose a stronger password.")
                                            else:
                                                # Generic message for other field errors
                                                user_friendly_errors.append(f"Please check your {field} and try again.")
                                    else:
                                        msg = str(messages)
                                        if 'already exists' in msg.lower() or 'duplicate' in msg.lower():
                                            if field == 'username':
                                                user_friendly_errors.append("This username is already taken. Please choose a different one.")
                                            elif field == 'email':
                                                # Don't reveal email existence - prevent enumeration
                                                user_friendly_errors.append("Registration failed. Please check your information and try again.")
                                        elif 'invalid' in msg.lower():
                                            if field == 'email':
                                                user_friendly_errors.append("Please enter a valid email address.")
                                            elif field == 'password':
                                                user_friendly_errors.append("Please choose a stronger password.")
                                        else:
                                            user_friendly_errors.append(f"Please check your {field} and try again.")
                            
                            if user_friendly_errors:
                                st.error("Registration failed. Please fix the following issues:")
                                for msg in user_friendly_errors:
                                    st.warning(msg)
                                
                                # Show generic login link instead of conditional one
                                st.info("Already have an account? [Click here to log in](pages/home.py)")
                            else:
                                # Fallback generic message
                                st.error("Registration failed. Please check your information and try again.")
                        else:
                            # Generic message for unexpected error structure
                            st.error("Registration failed. Please check your information and try again.")
                            
                    except (ValueError, KeyError) as e:
                        # Log the parsing error but don't expose it to user
                        logging.error(f"Error parsing registration response: {e}")
                        st.error("Registration failed. Please check your information and try again.")
                        
                elif response.status_code == 500:
                    # Handle internal server error - don't expose server details
                    logging.error(f"Server error during registration: {response.status_code}")
                    st.error("We're experiencing technical difficulties. Please try again in a few moments.")
                    st.info("If the problem continues, please contact support.")
                    
                else:
                    # Handle other status codes - don't expose specific codes to user
                    logging.error(f"Unexpected registration response: {response.status_code}")
                    st.error("Registration failed. Please try again.")
                    
            except requests.exceptions.RequestException as e:
                st.error("Failed to register due to a network issue. Please try again later.")
                logging.error(f"Registration network error: {e}")
            except Exception as e:
                st.error("An unexpected error occurred during registration.")
                logging.error(f"Unexpected error during registration: {e}")

        st.markdown(
            """
            <a href="https://www.buymeacoffee.com/sautai" target="_blank">
                <img src="https://cdn.buymeacoffee.com/buttons/v2/default-yellow.png" alt="Buy Me A Coffee" style="height: 60px; width: 217px;" >
            </a>
            """,
            unsafe_allow_html=True
        )

        footer()
except Exception as e:
    logging.error(f"An error occurred: {str(e)}")
    st.error("An unexpected error occurred. Please try again later.")<|MERGE_RESOLUTION|>--- conflicted
+++ resolved
@@ -49,15 +49,13 @@
 
 if 'onboarding_chat_history' not in st.session_state:
     st.session_state.onboarding_chat_history = []
-<<<<<<< HEAD
-=======
+
 if 'onboarding_guest_id' not in st.session_state:
     st.session_state.onboarding_guest_id = None
 if 'onboarding_response_id' not in st.session_state:
     st.session_state.onboarding_response_id = None
 if 'onboarding_complete' not in st.session_state:
     st.session_state.onboarding_complete = False
->>>>>>> 64b5a1d7
 
 method_choice = st.radio(
     "How would you like to register?",
@@ -95,28 +93,18 @@
             with chat_container.chat_message('user'):
                 st.markdown(user_msg)
             with chat_container.chat_message('assistant'):
-<<<<<<< HEAD
                 resp_id, full_text, tool_name, tool_out = display_onboarding_stream(
-=======
-                resp_id, full_text, tool_out = display_onboarding_stream(
->>>>>>> 64b5a1d7
                     user_msg,
                     st.session_state.onboarding_guest_id,
                     st.session_state.get('onboarding_response_id')
                 )
                 st.session_state.onboarding_response_id = resp_id
                 st.session_state.onboarding_chat_history.append({'role': 'assistant', 'content': full_text})
-<<<<<<< HEAD
                 if tool_name == 'guest_register_user' and tool_out:
                     try:
                         data = json.loads(tool_out) if isinstance(tool_out, str) else tool_out
                         if not data.get('access') or not data.get('refresh'):
                             raise ValueError('Missing tokens in tool output')
-=======
-                if tool_out:
-                    try:
-                        data = json.loads(tool_out) if isinstance(tool_out, str) else tool_out
->>>>>>> 64b5a1d7
                         st.session_state['user_info'] = data
                         st.session_state['user_id'] = data.get('user_id')
                         st.session_state['access_token'] = data.get('access')
