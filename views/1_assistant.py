--- conflicted
+++ resolved
@@ -620,7 +620,6 @@
             right: 0;
             z-index: 100;
         }
-<<<<<<< HEAD
 
         [data-testid="stChatInput"] textarea {
             border: 2px solid var(--primary-color);
@@ -633,8 +632,7 @@
             to { box-shadow: 0 0 15px var(--primary-color); }
         }
 
-=======
->>>>>>> c6991390
+
         .appview-container .main .block-container {
             padding-bottom: 6rem;
         }
