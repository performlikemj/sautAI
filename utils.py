import json
import uuid
from random import sample
from collections import defaultdict
import os
import time
from typing_extensions import override
from typing import Tuple, Iterator, Optional, Any
from openai import OpenAIError
from openai import AssistantEventHandler, OpenAI, BadRequestError
from openai.types.beta.threads.runs import ToolCall, ToolCallDelta
from openai.types.beta.threads import Message, MessageDelta
from openai.types.beta.threads.runs import ToolCall, RunStep
from openai.types.beta import AssistantStreamEvent
from openai.types.beta.threads import Text, TextDelta
import requests
import streamlit as st
import logging
from dotenv import load_dotenv
import re
import traceback
import pandas as pd
import numpy as np
from datetime import datetime, timedelta

# Set up logging
logging.basicConfig(level=logging.ERROR, format='%(asctime)s - %(levelname)s - %(message)s', handlers=[
    logging.FileHandler("error.log"),
    logging.StreamHandler()
])

load_dotenv()

# Retrieve the environment variable in Python
django_url = os.getenv("DJANGO_URL")

openai_env_key = os.getenv("OPENAI_KEY")

# ============================
# Utility Functions for Error Handling
# ============================
#
# USAGE EXAMPLES:
#
# 1. Safe dictionary access:
#    value = safe_get(data, 'key', 'default_value')
#    nested_value = safe_get_nested(data, ['level1', 'level2', 'key'], 'default')
#
# 2. Function decorator for error handling:
#    @handle_api_errors
#    def my_api_function():
#        # Your API code here
#        return response.json()['data']['value']  # Will be safely handled
#
# 3. Safe JSON parsing:
#    data = safe_json_loads(json_string, default={})
#
# These utilities prevent crashes from KeyError, IndexError, and other common exceptions
# while providing useful logging and user-friendly error messages.
# ============================

def safe_get_nested(data, keys, default=None, log_errors=True):
    """
    Safely access nested dictionary/list values with error handling.
    
    Args:
        data: The data structure to access (dict, list, etc.)
        keys: A list of keys/indices to access (e.g., ['key1', 'key2', 0])
        default: Default value to return if access fails
        log_errors: Whether to log errors when keys are not found
    
    Returns:
        The value at the nested location, or default if not found
    
    Examples:
        safe_get_nested({'a': {'b': 'value'}}, ['a', 'b']) -> 'value'
        safe_get_nested({'a': [{'b': 'value'}]}, ['a', 0, 'b']) -> 'value'
        safe_get_nested({'a': {}}, ['a', 'missing'], 'default') -> 'default'
    """
    try:
        current = data
        key_path = []
        
        for key in keys:
            key_path.append(str(key))
            
            if isinstance(current, dict):
                if key not in current:
                    if log_errors:
                        logging.warning(f"Key '{key}' not found in dict at path: {' -> '.join(key_path)}. Available keys: {list(current.keys())}")
                    return default
                current = current[key]
            elif isinstance(current, list):
                try:
                    index = int(key)
                    if index >= len(current) or index < -len(current):
                        if log_errors:
                            logging.warning(f"Index {index} out of range for list of length {len(current)} at path: {' -> '.join(key_path)}")
                        return default
                    current = current[index]
                except (ValueError, TypeError):
                    if log_errors:
                        logging.warning(f"Invalid list index '{key}' at path: {' -> '.join(key_path)}")
                    return default
            else:
                if log_errors:
                    logging.warning(f"Cannot access key '{key}' on {type(current)} at path: {' -> '.join(key_path)}")
                return default
        
        return current
        
    except Exception as e:
        if log_errors:
            logging.error(f"Error accessing nested data with keys {keys}: {str(e)}")
            logging.error(f"Data structure: {type(data)} - {data}")
        return default

def safe_get(data, key, default=None, log_errors=True):
    """
    Safely get a value from a dictionary with error handling.
    
    Args:
        data: The dictionary to access
        key: The key to access
        default: Default value to return if key is not found
        log_errors: Whether to log errors when key is not found
    
    Returns:
        The value at the key, or default if not found
    """
    try:
        if not isinstance(data, dict):
            if log_errors:
                logging.warning(f"Expected dict but got {type(data)} when accessing key '{key}'")
            return default
        
        if key not in data:
            if log_errors:
                logging.warning(f"Key '{key}' not found in dict. Available keys: {list(data.keys())}")
            return default
            
        return data[key]
        
    except Exception as e:
        if log_errors:
            logging.error(f"Error accessing key '{key}': {str(e)}")
        return default

def handle_api_errors(func):
    """
    Decorator to handle common API errors and provide user-friendly messages.
    
    Usage:
        @handle_api_errors
        def my_function():
            # Your function code here
            pass
    """
    def wrapper(*args, **kwargs):
        try:
            return func(*args, **kwargs)
        except KeyError as e:
            error_msg = f"Missing expected data field: {str(e)}"
            logging.error(f"KeyError in {func.__name__}: {error_msg}")
            logging.error(traceback.format_exc())
            st.error("We're experiencing a data formatting issue. Please try again or contact support if the issue persists.")
            return None
        except requests.exceptions.ConnectionError:
            error_msg = "Unable to connect to the server"
            logging.error(f"Connection error in {func.__name__}: {error_msg}")
            st.error("Unable to connect to the server. Please check your internet connection and try again.")
            return None
        except requests.exceptions.Timeout:
            error_msg = "Request timed out"
            logging.error(f"Timeout error in {func.__name__}: {error_msg}")
            st.error("The request is taking too long. Please try again.")
            return None
        except requests.exceptions.HTTPError as e:
            error_msg = f"HTTP error: {str(e)}"
            logging.error(f"HTTP error in {func.__name__}: {error_msg}")
            st.error("Server returned an error. Please try again later.")
            return None
        except Exception as e:
            error_msg = f"Unexpected error: {str(e)}"
            logging.error(f"Unexpected error in {func.__name__}: {error_msg}")
            logging.error(traceback.format_exc())
            st.error("An unexpected error occurred. Our team has been notified.")
            return None
    
    wrapper.__name__ = func.__name__
    wrapper.__doc__ = func.__doc__
    return wrapper

def safe_json_loads(json_string, default=None, log_errors=True):
    """
    Safely parse JSON string with error handling.
    
    Args:
        json_string: The JSON string to parse
        default: Default value to return if parsing fails
        log_errors: Whether to log errors when parsing fails
    
    Returns:
        The parsed JSON object, or default if parsing fails
    """
    try:
        if not json_string:
            return default
        
        return json.loads(json_string)
        
    except json.JSONDecodeError as e:
        if log_errors:
            logging.error(f"JSON parsing error: {str(e)}")
            logging.error(f"JSON string: {json_string}")
        return default
    except Exception as e:
        if log_errors:
            logging.error(f"Unexpected error parsing JSON: {str(e)}")
        return default

# ============================
# API Related Functions
# ============================

def fetch_languages():
    """
    Fetch available languages from the API endpoint.
    Returns a list of language objects with code, name, name_local, and bidi properties.
    Falls back to default languages if API call fails.
    """
    try:
        api_url = f"{os.getenv('DJANGO_URL')}/auth/api/languages/"
        response = requests.get(api_url, timeout=10)
        if response.status_code == 200:
            return response.json()
        else:
            # Fallback to default languages if API call fails
            return [
                {"code": "en", "name": "English", "name_local": "English", "bidi": False},
                {"code": "jp", "name": "Japanese", "name_local": "日本語", "bidi": False},
                {"code": "es", "name": "Spanish", "name_local": "Español", "bidi": False},
                {"code": "fr", "name": "French", "name_local": "Français", "bidi": False}
            ]
    except Exception as e:
        logging.error(f"Error fetching languages: {e}")
        # Fallback to default languages if API call fails
        return [
            {"code": "en", "name": "English", "name_local": "English", "bidi": False},
            {"code": "jp", "name": "Japanese", "name_local": "日本語", "bidi": False},
            {"code": "es", "name": "Spanish", "name_local": "Español", "bidi": False},
            {"code": "fr", "name": "French", "name_local": "Français", "bidi": False}
        ]

# ============================
# HTTP Session Management
# ============================
def get_api_session() -> requests.Session:
    """
    Return a per-tab requests.Session() whose cookies persist across reruns.
    """
    if "api_session" not in st.session_state:
        sess = requests.Session()
        sess.headers.update({"User-Agent": "sautAI-frontend/1.0"})
        st.session_state["api_session"] = sess
    return st.session_state["api_session"]

def dj_request(method: str, path: str, **kw):
    """Make a request to Django backend using the persistent session"""
    full_url = f"{django_url}{path}"
    return get_api_session().request(method.upper(), full_url, **kw)

# convenience shorthands
def dj_get(path, **kw):  return dj_request("GET", path, **kw)
def dj_post(path, **kw): return dj_request("POST", path, **kw)
def dj_put(path, **kw):  return dj_request("PUT", path, **kw)
def dj_delete(path, **kw): return dj_request("DELETE", path, **kw)

client = OpenAI(api_key=openai_env_key)

openai_headers = {
    "Content-Type": "application/json",
    "OpenAI-Beta": "assistants=v2",
}


# ============================
# Responses API EventHandler
# ============================
class ResponsesEventHandler:
    """
    Event handler for OpenAI Responses API streaming.
    This class mimics the interface of the AssistantEventHandler to minimize code changes.
    """
    def __init__(self, placeholder=None):
        self.placeholder = placeholder
        self.full_response = ""
        self.tool_calls = []
        self.response_id = None
        self.done = False
        self.error = None
    
    def on_event(self, event):
        """Process events from the Responses API stream"""
        # TODO: Remove argument from on_event and use a spinner to show the tool call is happening
        try:
            # Handle different event types
            if hasattr(event, 'type'):
                # Handle response creation
                if event.type == 'response.created':
                    self.response_id = event.id if hasattr(event, 'id') else None
                
                # Handle text delta events
                elif event.type == 'response.output_text.delta':
                    # New SDK returns plain dict; use ['text'] accessor
                    text_piece = (
                        event.delta.text
                        if hasattr(event.delta, 'text')
                        else event.delta.get('text', '')
                    )
                    self.full_response += text_piece
                    if self.placeholder:
                        self.placeholder.markdown(self.full_response)
                
                # Handle function call events
                elif event.type == 'response.function_call.arguments.delta':
                    # Track function calls if needed
                    if hasattr(event, 'content') and isinstance(event.content, dict):
                        function_name = event.content.get('function', {}).get('name', '')
                        if function_name and self.placeholder:
                            self.placeholder.info(f"Calling tool: {function_name}")
                
                # Handle completion event
                elif event.type == 'response.completed':
                    self.done = True
                    if hasattr(event, 'content') and event.content:
                        self.full_response = event.content
                        if self.placeholder:
                            self.placeholder.markdown(self.full_response)
                
                # Handle error events
                elif event.type == 'error':
                    self.error = event.message if hasattr(event, 'message') else "Unknown error"
                    logging.error(f"Streaming error: {self.error}")
                    if self.placeholder:
                        self.placeholder.error(self.error)
        except Exception as e:
            logging.error(f"Error in ResponsesEventHandler: {str(e)}")
            self.error = str(e)
            if self.placeholder:
                self.placeholder.error(f"Error processing response: {str(e)}")
    
    def get_final_response(self):
        """Get the final response text"""
        return self.full_response
    
    def get_response_id(self):
        """Get the response ID for continuing the conversation"""
        return self.response_id

# ============================
# Streaming Functions
# ============================
# Helper function to stream text word by word
def yield_words(text: str) -> Iterator[str]:
    words = text.split(' ')
    for word in words:
        if word == '\n':
            yield word
            time.sleep(0.05)  # small pause for newline
        else:
            yield word + ' '
            time.sleep(0.05)  # small pause between words

def stream_response_generator(message: str, thread_id: str = None, is_guest: bool = False) -> Iterator[str]:
    """
    Generator function that streams a response from the backend using Server-Sent Events.
    """
    data = {'message': message}
    if thread_id:
        data['response_id'] = thread_id

    # Determine endpoint and headers
    if not is_guest and is_user_authenticated():
        # Add more detailed authentication logging
        # Add user_id to the payload for better backend identification
        data['user_id'] = st.session_state.get('user_id')
        path = '/customer_dashboard/api/assistant/stream-message/'
        headers = {'Authorization': f'Bearer {st.session_state.user_info.get("access")}'}
    else:
        path = '/customer_dashboard/api/assistant/guest-stream-message/'
        headers = {}

    # Mapping from internal tool names to user-friendly spinner text
    TOOL_NAME_MAP = {
        "update_chef_meal_order": "Updating your chef meal order",
        "generate_payment_link": "Generating a payment link",
        "determine_items_to_replenish": "Determining items to replenish",
        "set_emergency_supply_goal": "Setting your emergency supply goal",
        "get_user_summary": "Getting your health summary",
        "create_meal_plan": "Creating your meal plan",
        "modify_meal_plan": "Modifying your meal plan",
        "get_meal_plan": "Fetching your meal plan",
        "email_generate_meal_instructions": "Generating meal instructions for email",
        "stream_meal_instructions": "Streaming meal instructions",
        "stream_bulk_prep_instructions": "Streaming bulk prep instructions",
        "get_meal_plan_meals_info": "Getting meal plan's meal information",
        "find_related_youtube_videos": "Finding related YouTube videos",
        "get_meal_macro_info": "Getting meal macro information",
        "update_user_settings": "Updating your user settings",
        "get_user_settings": "Getting your user settings",
        "get_user_info": "Getting your user information",
        "get_current_date": "Checking the current date",
        "list_upcoming_meals": "Finding your upcoming meals",
        "find_nearby_supermarkets": "Finding nearby supermarkets",
        "check_pantry_items": "Checking your pantry items",
        "add_pantry_item": "Adding item to your pantry",
        "list_upcoming_meals": "Finding your upcoming meals",
        "list_dietary_preferences": "Checking all of sautAI's dietary preferences",
        "check_allergy_alert": "Checking for possible allergens",
        "suggest_alternatives": "Suggesting alternatives meals",
        "get_expiring_items": "Finding expiring items",
        "generate_shopping_list": "Generating your shopping list",
        "find_local_chefs": "Finding local chefs",
        "get_chef_details": "Getting chef details",
        "view_chef_meals": "Viewing chef meals",
        "place_chef_meal_order": "Placing your chef meal order",
        "get_order_details": "Getting order details",
        "cancel_order": "Cancelling your order",
        "create_payment_link": "Creating payment link",
        "check_payment_status": "Checking payment status",
        "process_refund": "Processing refund",
        "manage_dietary_preferences": "Managing dietary preferences",
        "check_meal_compatibility": "Checking meal compatibility",
        "suggest_alternatives": "Suggesting alternatives",
        "check_allergy_alert": "Checking for allergy alerts",
        "adjust_week_shift": "Adjusting the week view",
        "reset_current_week": "Resetting the week view",
        "update_goal": "Updating your goal",
        "get_goal": "Getting your goal information",
        "access_past_orders": "Accessing past orders",
        "guest_search_dishes": "Searching for dishes",
        "guest_search_chefs": "Searching for chefs",
        "guest_get_meal_plan": "Getting meal plan information",
        "guest_search_ingredients": "Searching ingredients",
        "chef_service_areas": "Checking chef service areas"
    }

    try:
        # Use our session-aware request helper to maintain cookies across requests
        with dj_post(path, json=data, headers=headers, stream=True) as response:
            status = getattr(response, 'status_code', None)
            if status != 200:
                error_message = f"Error: {status}" if status else "Failed to connect to server"
                yield error_message
                return

            accumulated_text = ""
            response_id = None
            spinner = None
            tool_call_in_progress = False # Flag to track tool call state

            # === Revised SSE loop ===
            # === SSE loop (clean, unified) ==================================
            for raw_line in response.iter_lines():
                if not raw_line:
                    continue

                decoded = raw_line.decode("utf-8")
                if not decoded.startswith("data:"):
                    continue                                    # ignore keep‑alives

                payload = decoded[len("data:"):].strip()
                try:
                    sse_json = json.loads(payload)
                except json.JSONDecodeError:
                    continue

                event_type = sse_json.get("type")

                # ── 1) conversation/turn created ────────────────────────────
                if event_type == "response.created" and "id" in sse_json:
                    response_id = sse_json["id"]
                    st.session_state["response_id"] = response_id
                    continue

                # ── 1.5) tool call begins → open spinner  ───────────────────
                TOOL_CALL_EVENTS = {
                    "response.tool",              # legacy
                    "response.function_call",     # new Responses API
                    "response.function_call.arguments.delta"
                }

                if event_type in TOOL_CALL_EVENTS:
                    if "name" in sse_json:
                        fn_name = sse_json["name"]
                        friendly = TOOL_NAME_MAP.get(fn_name, fn_name.replace("_", " ").title())
                        # … start spinner …
                    else:
                        # no tool name here; skip
                        continue
                    if spinner:
                        spinner.__exit__(None, None, None)
                    spinner = st.spinner(f"Calling tool: {friendly}…")
                    spinner.__enter__()
                    tool_call_in_progress = True
                    continue

                # ── 1.6) tool result arrives (we keep spinner until text) ───
                if event_type == "tool_result":
                    # You might display result cards here if desired
                    continue

                # ── 2) stream assistant text (both styles)  ─────────────────
                if event_type in ("text", "response.output_text.delta"):
                    if tool_call_in_progress and spinner:
                        spinner.__exit__(None, None, None)
                        spinner = None
                        tool_call_in_progress = False

                    delta_text = (
                        sse_json.get("content")              # backend "text"
                        or sse_json.get("delta", {}).get("text", "")  # legacy format
                    )
                    # de‑duplicate identical trailing chunks
                    if delta_text and not accumulated_text.endswith(delta_text):
                        accumulated_text += delta_text
                        yield delta_text
                    continue

                # ── 3) assistant turn finished ──────────────────────────────
                if event_type == "response.completed":
                    response_id = sse_json.get("id") or sse_json.get("response",{}).get("id")
                    break                                   # exit SSE loop

            # === loop ended – tidy up =======================================
            if spinner:
                spinner.__exit__(None, None, None)

            st.session_state["last_response_text"] = accumulated_text

    except requests.exceptions.RequestException as e:
        if spinner:
            spinner.__exit__(None, None, None)
        yield f"Connection error: {e}"
    except Exception as e:
        if spinner:
            spinner.__exit__(None, None, None)
        yield f"Unexpected error: {e}"

def display_streaming_response(message: str, thread_id: str = None, is_guest: bool = False) -> Tuple[str, str]:
    """
    Display a streaming response in Streamlit using st.write_stream.
    """
    try:
        # Render the stream
        st.write_stream(stream_response_generator(message, thread_id, is_guest))
        # Retrieve the ID (new or existing) and full text
        response_id = st.session_state.get('response_id', thread_id)
        full_response = st.session_state.get('last_response_text', "")
        return response_id, full_response
    except Exception as e:
        st.error(f"An error occurred: {e}")
        # On error, preserve thread_id
        return thread_id, f"Error: {e}"

def process_user_input(prompt, chat_container):
    """
    Process user input and display the streaming response.
    
    Args:
        prompt: The user message
        chat_container: The Streamlit container for displaying chat messages
    """
    # Add user message to chat history and display it
    st.session_state.chat_history.append({"role": "user", "content": prompt})
    with chat_container.chat_message("user"):
        st.markdown(prompt)
    
    # Determine if user is authenticated or a guest
    is_guest = not is_user_authenticated()
    # Get user_id if authenticated
    user_id = None if is_guest else st.session_state.get('user_id')
    
    # Display the assistant response with streaming
    with chat_container.chat_message("assistant"):
        try:
            # Use the updated display_streaming_response function that returns both response_id and full_response
            response_id, full_response = display_streaming_response(
                message=prompt,
                thread_id=st.session_state.get('thread_id'),
                is_guest=is_guest
            )
            
            # Update the thread ID in session state for conversation continuity
            if response_id:
                st.session_state.thread_id = response_id
            
            # Add the full response to chat history
            # This uses the actual response text instead of a placeholder
            st.session_state.chat_history.append({
                "role": "assistant", 
                "content": full_response
            })

            # --- Detect & render HTML payment button ------------------------
            parsed = None
            if isinstance(full_response, dict):
                parsed = full_response
            else:
                try:
                    parsed = json.loads(full_response)
                except (TypeError, ValueError):
                    pass

            if parsed and isinstance(parsed, dict) and parsed.get("html_button"):
                # Render the checkout button inside the current chat bubble
                st.markdown(parsed["html_button"], unsafe_allow_html=True)

            # Fetch follow-up recommendations if needed
            if not is_guest:
                fetch_follow_up_recommendations(st.session_state.thread_id)

        except Exception as e:
            logging.error(f"Error in process_user_input: {str(e)}")
            st.error(f"An error occurred: {str(e)}")
            
            # Even in case of error, add an error message to chat history
            st.session_state.chat_history.append({
                "role": "assistant", 
                "content": f"Error: {str(e)}"
            })


# ============================
# Chat Functions
# ============================
def chat_with_gpt(message, thread_id=None, user_id=None):
    """
    Send a message to the GPT assistant and get a response.
    
    Args:
        message: The message to send
        thread_id: The thread ID (which is actually the response ID)
        user_id: The user ID (for authenticated users)
        
    Returns:
        A dictionary containing the response data
    """
    try:
        # Prepare the request data
        data = {
            'message': message
        }
        
        if thread_id:
            data['thread_id'] = thread_id
            
        if user_id:
            data['user_id'] = user_id
        
        # Make the API call
        headers = {'Authorization': f'Bearer {st.session_state.user_info["access"]}'}
        response = api_call_with_refresh(
            url=f'{django_url}/customer_dashboard/api/chat_with_gpt/',
            method='post',
            data=data,
            headers=headers
        )
        if response and response.status_code == 200:
            return response.json()
        else:
            error_message = "Failed to get response from assistant."
            if response:
                try:
                    error_data = response.json()
                    if 'error' in error_data:
                        error_message = error_data['error']
                except:
                    pass
            logging.error(error_message)
            return None
    except Exception as e:
        logging.error(f"Error in chat_with_gpt: {e}")
        return None

def guest_chat_with_gpt(message, thread_id=None):
    """
    Send a message to the GPT assistant as a guest and get a response.
    
    Args:
        message: The message to send
        thread_id: The thread ID (which is actually the response ID)
        
    Returns:
        A dictionary containing the response data
    """
    try:
        # Prepare the request data
        data = {
            'message': message
        }
        
        if thread_id:
            data['thread_id'] = thread_id
            
        # Make the API call using our session-aware request helper
        response = dj_post(
            '/customer_dashboard/api/guest_chat_with_gpt/',
            json=data
        )
        if response.status_code == 200:
            return response.json()
        else:
            error_message = "Failed to get response from assistant."
            try:
                error_data = response.json()
                if 'error' in error_data:
                    error_message = error_data['error']
            except:
                pass
            logging.error(error_message)
            return None
    except Exception as e:
        logging.error(f"Error in guest_chat_with_gpt: {e}")
        return None

def validate_input(input_value, input_type):
    """ Validate input based on the expected type """
    try:
        """ Validate input based on the expected type """
        if input_type == 'username':
            if not re.match("^[a-zA-Z0-9_.-]+$", input_value) or len(input_value) < 3:
                return False, "Username must be at least 3 characters long and contain only letters, numbers, underscores, or periods."
        elif input_type == 'email':
            if not re.match(r"[^@]+@[^@]+\.[^@]+", input_value):
                return False, "Invalid email format."
        elif input_type == 'password':
            if len(input_value) < 8 or not re.search(r"[A-Za-z]", input_value) or not re.search(r"[0-9]", input_value) or not re.search(r"[!@#$%^&*(),.?\":{}|<>]", input_value):
                return False, "Password must be at least 8 characters long, include a number, a letter, and a special character."
        elif input_type == 'phone_number':
            # Corrected regex for phone number formats
            if input_value and not re.match(r"^\+?(\d[\d().\s-]{7,}\d)$", input_value):
                return False, "Invalid phone number format. Accepts formats like +1234567890, (123) 456-7890, or 123-456-7890."
        elif input_type == 'postal_code':
            if input_value and len(input_value) < 3:  # Example validation, you may want to tailor this to specific country formats
                return False, "Postal code is too short."
        return True, ""
    except ValueError as ve:
        st.error(str(ve))
        return False

def parse_comma_separated_input(input_str):
    """
    Parses a comma-separated string into a list of trimmed strings.
    Removes any empty entries.
    
    Args:
        input_str (str): The input string containing comma-separated values.
    
    Returns:
        List[str]: A list of non-empty, trimmed strings.
    """
    return [pref.strip() for pref in input_str.split(',') if pref.strip()]

def footer():
    st.write("---")
    st.markdown(
        """
        <small style="color: #777;">
        <strong>Disclaimer:</strong> SautAI uses generative AI for its meal planning 
        and suggestions, which may occasionally produce incorrect or incomplete results. 
        Please verify any critical information and use caution.
        </small>
        """,
        unsafe_allow_html=True
    )

def refresh_chef_status():
    """
    Refresh the chef status from the backend to ensure session state is up to date.
    This should be called when there might be changes to chef status.
    """
    try:
        logging.warning("refresh_chef_status: Starting chef status refresh")
        if is_user_authenticated():
            headers = {'Authorization': f'Bearer {st.session_state.user_info["access"]}'}
            
            # Fetch latest user details
            user_response = api_call_with_refresh(
                url=f'{os.getenv("DJANGO_URL")}/auth/api/user_details/', 
                method='get', 
                headers=headers
            )
            
            if user_response and user_response.status_code == 200:
                user_data = user_response.json()
                logging.warning(f"refresh_chef_status: Backend says is_chef={user_data.get('is_chef')}, current_role={user_data.get('current_role')}")
                
                # Update session state
                old_is_chef = st.session_state.get('is_chef', False)
                new_is_chef = user_data.get('is_chef', False)
                
                st.session_state['is_chef'] = new_is_chef
                st.session_state['current_role'] = user_data.get('current_role', 'customer')
                
                # Also update user_info if it exists
                if 'user_info' in st.session_state:
                    st.session_state['user_info']['is_chef'] = new_is_chef
                    st.session_state['user_info']['current_role'] = user_data.get('current_role', 'customer')
                
                # Return True if chef status changed
                status_changed = old_is_chef != new_is_chef
                logging.warning(f"refresh_chef_status: Status changed from {old_is_chef} to {new_is_chef}: {status_changed}")
                return status_changed
            else:
                logging.error(f"refresh_chef_status: API call failed. Status: {user_response.status_code if user_response else 'No response'}")
                return False
        else:
            logging.warning("refresh_chef_status: User not authenticated, skipping refresh")
            return False
    except Exception as e:
        logging.error(f"refresh_chef_status: Exception occurred: {str(e)}")
        return False

def display_chef_toggle_in_sidebar():
    """
    Displays a toggle in the sidebar for users with chef privileges to switch between chef and customer modes.
    This function should be called from the main app file to make the toggle available on all pages.
    """
    # Log the current session state for debugging
    logging.warning(f"Chef toggle check: is_chef={st.session_state.get('is_chef', 'NOT_SET')}, current_role={st.session_state.get('current_role', 'NOT_SET')}, is_logged_in={st.session_state.get('is_logged_in', 'NOT_SET')}")
    
    # Only show for users with chef privileges
    if 'is_chef' in st.session_state and st.session_state['is_chef']:
        logging.warning("Chef toggle: Displaying toggle - user has chef privileges")
        st.sidebar.markdown("---")
        st.sidebar.markdown("### Chef Access")
        
        current_role = st.session_state.get('current_role', 'customer')
        is_chef_mode = st.sidebar.toggle(
            "Enable Chef Mode", 
            value=(current_role == 'chef'),
            help="Switch between chef and customer views"
        )
        
        # Handle toggle state change
        new_role = 'chef' if is_chef_mode else 'customer'
        
        if current_role != new_role:
            try:
                # Call API to update backend
                headers = {'Authorization': f'Bearer {st.session_state.user_info["access"]}'}
                response = api_call_with_refresh(
                    url=f"{os.getenv('DJANGO_URL')}/auth/api/switch_role/",
                    method='post',
                    headers=headers,
                    data={'role': new_role}
                )
                
                if response and response.status_code == 200:
                    # Update session state
                    st.session_state['current_role'] = new_role
                    st.sidebar.success(f"Switched to {new_role} mode!")
                    # If in chef mode, suggest navigating to chef meals page
                    if new_role == 'chef':
                        st.sidebar.info("You can now access the Chef Meals page.")
                    st.rerun()
                else:
                    st.sidebar.error(f"Failed to switch to {new_role} mode.")
                    logging.error(f"Failed to switch role. Status: {response.status_code if response else 'No response'}")
            except Exception as e:
                st.sidebar.error(f"Error switching modes: {str(e)}")
                logging.error(f"Error switching modes: {str(e)}")
                logging.error(traceback.format_exc())
    else:
        logging.warning("Chef toggle: NOT displaying - user does not have chef privileges or not logged in")
        # Check if user might be a chef but session state is outdated
        # Only do this check periodically to avoid excessive API calls
        if (is_user_authenticated() and 
            'last_chef_status_check' not in st.session_state or 
            time.time() - st.session_state.get('last_chef_status_check', 0) > 300):  # Check every 5 minutes
            
            logging.warning("Chef toggle: Performing periodic chef status refresh")
            # Refresh chef status from backend
            if refresh_chef_status():
                # Chef status changed, rerun to show the toggle
                st.session_state['last_chef_status_check'] = time.time()
                logging.warning("Chef toggle: Status changed, rerunning app")
                st.rerun()
            else:
                st.session_state['last_chef_status_check'] = time.time()
                logging.warning("Chef toggle: No status change detected")

def get_chef_meals_by_postal_code(meal_type=None, date=None, week_start_date=None, chef_id=None, include_compatible_only=False, page=1, page_size=10):
    """
    Fetch chef-created meals available for the user's postal code.
    
    Args:
        meal_type (str, optional): Filter by meal type (Breakfast, Lunch, Dinner)
        date (str, optional): Filter by specific date in YYYY-MM-DD format (backward compatibility)
        week_start_date (str, optional): Start date of the week in YYYY-MM-DD format
        chef_id (int, optional): Filter by specific chef ID
        include_compatible_only (bool, optional): Only return meals compatible with user's dietary preferences
        page (int, optional): Page number for pagination
        page_size (int, optional): Number of items per page
        
    Returns:
        dict: JSON response with chef meals data or None if the request failed
    """
    try:
        if not is_user_authenticated():
            st.error("You must be logged in to view chef meals.")
            return None
            
        # Build query parameters
        params = {'page': page, 'page_size': page_size}
        
        # Priority: week_start_date > date
        if week_start_date:
            params['week_start_date'] = week_start_date
        elif date:
            params['date'] = date
            
        if meal_type:
            params['meal_type'] = meal_type
        if chef_id:
            params['chef_id'] = chef_id
        if include_compatible_only:
            params['include_compatible_only'] = 'true'
            
        # Make authenticated API call
        headers = {'Authorization': f'Bearer {st.session_state.user_info["access"]}'}
        response = api_call_with_refresh(
            url=f'{os.getenv("DJANGO_URL")}/meals/api/chef-meals-by-postal-code/',
            method='get',
            headers=headers,
            params=params
        )
        
        if response and response.status_code == 200:
            return response.json()
        elif response and response.status_code == 400:
            data = response.json()
            if data.get('code') == 'missing_postal_code':
                st.warning("Please set your postal code in your profile to see available chef meals.")
            return None
        else:
            return None
            
    except requests.exceptions.RequestException as e:
        logging.error(f"Error fetching chef meals: {e}")
        st.error("Failed to load chef meals. Please try again later.")
        return None
    except Exception as e:
        logging.error(f"Unexpected error in get_chef_meals_by_postal_code: {e}")
        st.error("An unexpected error occurred while fetching chef meals.")
        return None

def replace_meal_with_chef_meal(meal_plan_meal_id, chef_meal_id, event_id=None, quantity=1, special_requests=None):
    """
    Replace a meal in the user's meal plan with a chef-created meal.
    
    Args:
        meal_plan_meal_id (int): ID of the meal plan meal to replace
        chef_meal_id (int): ID of the chef meal to use as replacement
        event_id (int, optional): ID of the specific chef meal event to use
        quantity (int, optional): Number of meals to order. Defaults to 1.
        special_requests (str, optional): Any special instructions for the chef
        
    Returns:
        dict: Response data containing status and message or None if failed
    """
    try:
        if not is_user_authenticated():
            st.error("You must be logged in to replace meals.")
            return None
            
        # Convert NumPy types to native Python types to ensure JSON serialization works
        meal_plan_meal_id = int(meal_plan_meal_id)
        chef_meal_id = int(chef_meal_id)
        quantity = int(quantity)
        if event_id is not None:
            event_id = int(event_id)
            
        # Prepare the payload
        payload = {
            'meal_plan_meal_id': meal_plan_meal_id,
            'chef_meal_id': chef_meal_id,
            'quantity': quantity
        }
        
        if event_id:
            payload['event_id'] = event_id
            
        if special_requests:
            payload['special_requests'] = special_requests
            

        # Make authenticated API call
        headers = {'Authorization': f'Bearer {st.session_state.user_info["access"]}'}
        response = api_call_with_refresh(
            url=f'{os.getenv("DJANGO_URL")}/meals/api/replace_meal_plan_meal/',
            method='put',
            headers=headers,
            data=payload
        )
        
        if response and response.status_code == 200:
            return response.json()
        else:
            error_message = "Failed to replace meal."
            if response and hasattr(response, 'json'):
                try:
                    error_data = response.json()
                    error_message = error_data.get('message', error_message)
                except:
                    pass
            st.error(error_message)
            return None
            
    except requests.exceptions.RequestException as e:
        logging.error(f"Error replacing meal with chef meal: {e}")
        st.error("Failed to replace meal. Please try again later.")
        return None
    except Exception as e:
        logging.error(f"Unexpected error in replace_meal_with_chef_meal: {e}")
        st.error("An unexpected error occurred while replacing the meal.")
        return None
    
# Helper function to process streaming response
def process_streaming_response(stream_generator, st_container) -> str:
    """
    Process a streaming response and display it in a Streamlit container.
    
    Args:
        stream_generator: The generator yielding stream chunks
        st_container: The Streamlit container to display the response in
        
    Returns:
        The full response text
    """
    full_response = ""
    placeholder = st_container.empty()
    
    try:
        for chunk in stream_generator:
            if 'error' in chunk:
                st_container.error(chunk['error'])
                continue
                
            # Handle different event types based on the OpenAI documentation
            if 'type' in chunk:
                # Handle response.created event
                if chunk['type'] == 'response.created':
                    st_container.info("Starting response generation...")
                
                # Handle response.output_text.delta event (text streaming)
                elif chunk['type'] == 'response.output_text.delta':
                    # Append the new text delta to the full response
                    full_response += chunk['delta']['text']
                    placeholder.markdown(full_response)
                
                # Handle final response events
                elif chunk['type'] == 'final_response' or chunk['type'] == 'response.completed':
                    # Update with the final response after tool calls
                    if 'content' in chunk:
                        full_response = chunk['content']
                        placeholder.markdown(full_response)
                
                # Handle error events
                elif chunk['type'] == 'error':
                    st_container.error(f"Error: {chunk.get('message', 'Unknown error')}")
    except Exception as e:
        logging.error(f"Error in process_streaming_response: {e}")
        st_container.error(f"An error occurred while processing the response: {str(e)}")
    
    return full_response

def handle_tool_call(tool_call, user_id=None):
    """
    Handle a tool call from the assistant.
    
    Args:
        tool_call: The tool call data
        user_id: The user's ID (None for guest users)
        
    Returns:
        Dict containing the tool call result
    """
    try:
        # Prepare the request payload
        payload = {
            "tool_call": tool_call
        }
        
        # Include user_id for authenticated users
        if user_id:
            payload["user_id"] = user_id
            path = '/customer_dashboard/api/ai_tool_call/'
        else:
            path = '/customer_dashboard/api/guest_ai_tool_call/'
            
        # Make the API call
        response = dj_post(
            path,
            json=payload
        )
        
        if response.status_code == 200:
            return response.json()
        else:
            st.error("Failed to process tool call.")
            return None
            
    except Exception as e:
        logging.error(f"Error in handle_tool_call: {e}")
        st.error("An error occurred while processing the tool call.")
        return None

def stream_chat_response(question, thread_id=None, user_id=None):
    """
    Stream a chat response from the assistant.
    
    Args:
        question: The user's message
        thread_id: Optional thread ID for continuing a conversation (now a response ID)
        user_id: The user's ID (None for guest users)
        
    Yields:
        Chunks of the assistant's response
    """
    try:
        # Prepare the request payload
        data = {
            "question": question
        }
        
        # Include user_id for authenticated users
        if user_id:
            data["user_id"] = user_id
            
        # Include thread_id if provided
        if thread_id:
            data["thread_id"] = thread_id
        else:
            data["thread_id"] = st.session_state.thread_id
        # Determine the URL based on whether it's a guest or authenticated user
        if user_id:
            path = '/customer_dashboard/api/assistant/stream-message/'
            headers = {'Authorization': f'Bearer {st.session_state.user_info["access"]}'}
        else:
            path = '/customer_dashboard/api/assistant/guest-stream-message/'
            headers = {}
        
        # Use our session-aware request helper to maintain cookies
        with dj_post(path, json=data, headers=headers, stream=True) as response:
            if response.status_code == 200:
                for line in response.iter_lines():
                    if line:
                        line = line.decode('utf-8')
                        if line.startswith('data: '):
                            try:
                                data = json.loads(line[6:])
                                yield data
                            except json.JSONDecodeError:
                                logging.error(f"Failed to decode JSON: {line[6:]}")
                        elif line.startswith('event: close'):
                            break
            else:
                st.error("Failed to stream response from assistant.")
                
    except Exception as e:
        logging.error(f"Error in stream_chat_response: {e}")
        st.error("An error occurred while streaming the response.")

def get_thread_detail(thread_id, user_id=None):
    """
    Get the details of a chat thread.
    
    Args:
        thread_id: The ID of the thread (now a response ID)
        user_id: The user's ID (None for guest users)
        
    Returns:
        The chat history
    """
    try:
        if user_id:
            headers = {'Authorization': f'Bearer {st.session_state.user_info["access"]}'}
            path = f'/customer_dashboard/api/thread_detail/{thread_id}/'
        else:
            headers = {}
            path = f'/customer_dashboard/api/guest_thread_detail/{thread_id}/'
            
        response = dj_get(
            path,
            headers=headers
        )
        
        if response.status_code == 200:
            chat_history = response.json().get('chat_history', [])
            
            # Sort chat_history by 'created_at' key
            chat_history.sort(key=lambda x: x['created_at'])
            
            return chat_history
        else:
            error_message = "Error fetching thread details."
            if response:
                try:
                    error_data = response.json()
                    error_message = error_data.get('error', error_message)
                except:
                    pass
            st.error(error_message)
            return []
    except Exception as e:
        logging.error(f"Error in get_thread_detail: {str(e)}")
        st.error("An error occurred while fetching thread details.")
        return []

def reset_conversation(user_id=None):
    """
    Reset a conversation with the assistant.
    
    Args:
        user_id: The user's ID (None for guest users)
        
    Returns:
        Dict containing the result of the reset operation
    """
    try:
        if user_id:
            headers = {'Authorization': f'Bearer {st.session_state.user_info["access"]}'}
            path = '/customer_dashboard/api/assistant/reset-conversation/'
            payload = {"user_id": user_id}
        else:
            # For guest users, reset Streamlit session variables
            # No need to generate guest_id as the persistent cookies will handle guest identification
            st.session_state.pop('response_id', None)
            st.session_state.pop('chat_history', None)
            st.session_state.pop('thread_id', None)
            
            # Call backend endpoint to reset any server-side state
            headers = {}
            path = '/customer_dashboard/api/assistant/guest-reset-conversation/'
            payload = {}
            
        response = dj_post(
            path,
            headers=headers,
            json=payload
        )
        
        if response.status_code == 200:
            return response.json()
        else:
            st.error("Failed to reset conversation.")
            return None
    except Exception as e:
        logging.error(f"Error in reset_conversation: {e}")
        st.error("An error occurred while resetting the conversation.")
        return None
    
def display_chat_message(role: str, content: str):
    """
    Display a chat message in the Streamlit UI.
    
    Args:
        role: The role of the message sender ('user' or 'assistant')
        content: The message content
    """
    with st.chat_message(role):
        st.markdown(content)

# ============================
# Onboarding Chat Helpers
# ============================

def start_onboarding_conversation(guest_id: Optional[str] = None) -> Optional[str]:
    """Start or reset the onboarding chat and return the guest_id."""
    payload = {}
    if guest_id:
        payload["guest_id"] = guest_id
    try:
        response = dj_post(
            "/customer_dashboard/api/assistant/onboarding/new-conversation/",
            json=payload,
        )
        if response.status_code == 200:
            data = response.json()
            return data.get("guest_id")
    except Exception as e:
        logging.error(f"Error starting onboarding chat: {e}")
    return None


def onboarding_event_stream(message: str, guest_id: str, response_id: Optional[str] = None):
    """Yield SSE events from the onboarding assistant."""
    data = {"guest_id": guest_id, "message": message}
    if response_id:
        data["response_id"] = response_id

    with dj_post(
        "/customer_dashboard/api/assistant/onboarding/stream-message/",
        json=data,
        stream=True,
    ) as response:
        if response.status_code != 200:
            yield {"type": "error", "message": f"HTTP {response.status_code}"}
            return

        for raw_line in response.iter_lines():
            if not raw_line:
                continue
            decoded = raw_line.decode("utf-8")
            if not decoded.startswith("data:"):
                continue
            payload = decoded[len("data:"):].strip()
            try:
                event = json.loads(payload)
            except json.JSONDecodeError:
                continue
            yield event


def display_onboarding_stream(message: str, guest_id: str, response_id: Optional[str] = None):
    """Stream onboarding assistant text and capture tool output."""
    events = onboarding_event_stream(message, guest_id, response_id)
    accumulated = ""
    tool_output = None
<<<<<<< HEAD
    tool_name = None

    def text_gen():
        nonlocal accumulated, tool_output, tool_name, response_id
=======

    def text_gen():
        nonlocal accumulated, tool_output, response_id
>>>>>>> 64b5a1d7
        for ev in events:
            et = ev.get("type")
            if et == "response.created" and ev.get("id"):
                response_id = ev["id"]
            elif et == "response.output_text.delta":
                delta = ev.get("delta", {}).get("text", "") or ev.get("content", "")
                if delta:
                    accumulated += delta
                    yield delta
            elif et == "response.tool":
                tool_output = ev.get("output")
<<<<<<< HEAD
                tool_name = ev.get("name")
=======
>>>>>>> 64b5a1d7
            elif et == "response.completed":
                break

    st.write_stream(text_gen())
<<<<<<< HEAD
    return response_id, accumulated, tool_name, tool_output
=======
    return response_id, accumulated, tool_output
>>>>>>> 64b5a1d7
# ============================
# Utility functions
# ============================
# Define a function to get the user's access token
def refresh_token(refresh_token):
    try:
        refresh_response = requests.post(
            f'{os.getenv("DJANGO_URL")}/auth/api/token/refresh/', 
            json={'refresh': refresh_token}
        )
        refresh_response.raise_for_status()
        return refresh_response.json() if refresh_response.status_code == 200 else None
    except requests.exceptions.RequestException as e:
        logging.error(f"Token refresh failed: {e}")
        st.error("Session expired. Please log in again.")
        return None

# Helper function to fetch follow-up recommendations
@st.fragment
def fetch_follow_up_recommendations(thread_id):
    """Fetch follow-up recommendations from the backend"""
    if not thread_id:
        st.session_state.recommend_follow_up = []
        return
        
    try:
        headers = {'Authorization': f'Bearer {st.session_state.user_info["access"]}'}
        data = {'user_id': st.session_state.user_info['user_id']}
        # Include the thread_id in the request payload
        data['thread_id'] = thread_id
        
        
        follow_up_response = api_call_with_refresh(
            url=f'{os.getenv("DJANGO_URL")}/customer_dashboard/api/recommend_follow_up/',
            method='post',
            headers=headers,
            data=data
        )
        
        if follow_up_response and follow_up_response.status_code == 200:

            # Unified parsing for follow-up recommendations
            response_json = follow_up_response.json()
            if isinstance(response_json, dict) and 'data' in response_json:
                data_list = response_json.get('data', [])
            elif isinstance(response_json, list):
                data_list = response_json
            else:
                data_list = []

            # Extract recommendation items from first entry
            recommend_items = []
            if data_list:
                first_entry = data_list[0]
                if isinstance(first_entry, str):
                    try:
                        payload = json.loads(first_entry)
                    except json.JSONDecodeError:
                        payload = {}
                elif isinstance(first_entry, dict):
                    payload = first_entry
                else:
                    payload = {}
                recommend_items = payload.get('items', [])

            # Set the recommendations to session state - as a dict with 'items' key
            # The UI expects a dictionary with 'items' key, not just the array
            st.session_state.recommend_follow_up = {'items': recommend_items} if recommend_items else []
        elif follow_up_response and follow_up_response.status_code == 404:
            # Backend API returned 404 - handle this gracefully
            st.session_state.recommend_follow_up = []
        else:
            st.session_state.recommend_follow_up = []
            logging.error(f"Failed to fetch follow-up recommendations, status: {follow_up_response.status_code if follow_up_response else 'N/A'}")
            
    except json.JSONDecodeError as e:
        st.session_state.recommend_follow_up = []
        logging.error(f"Error decoding follow-up JSON: {e}")
    except Exception as e:
        st.session_state.recommend_follow_up = []
        logging.error(f"Unexpected error processing follow-up recommendations: {e}")
        
def api_call_with_refresh(url, method='get', data=None, files=None, headers=None, params=None, stream=False):
    """
    Legacy wrapper function that will gradually be replaced with direct dj_* calls.
    This function still handles token refresh for authenticated users.
    """
    try:
        # Get the path from the full URL if using django_url
        path = url
        if django_url and url.startswith(django_url):
            path = url[len(django_url):]

        # Choose the right request format based on whether we're uploading files or sending JSON
        if files:
            session = get_api_session()
            if method.lower() == 'get':
                response = session.get(url, data=data, files=files, headers=headers, params=params, stream=stream)
            else:
                response = session.request(method, url, data=data, files=files, headers=headers, params=params, stream=stream)
        else:
            # Use our helper functions based on method
            if method.lower() == 'get':
                response = dj_get(path, params=params, headers=headers, stream=stream)
            elif method.lower() == 'post':
                response = dj_post(path, json=data, headers=headers, params=params, stream=stream)
            elif method.lower() == 'put':
                response = dj_put(path, json=data, headers=headers, params=params, stream=stream)
            elif method.lower() == 'delete':
                response = dj_delete(path, json=data, headers=headers, params=params, stream=stream)
            else:
                response = get_api_session().request(method, url, json=data, headers=headers, params=params, stream=stream)
            
        if response.status_code == 401 and 'user_info' in st.session_state:  # Token expired
            new_tokens = refresh_token(st.session_state.user_info["refresh"])
            if new_tokens:
                st.session_state.user_info.update(new_tokens)
                if headers is None:
                    headers = {}
                headers['Authorization'] = f'Bearer {new_tokens["access"]}'
                
                # Retry with new token, again handling files appropriately
                if files:
                    session = get_api_session()
                    if method.lower() == 'get':
                        response = session.get(url, data=data, files=files, headers=headers, params=params, stream=stream)
                    else:
                        response = session.request(method, url, data=data, files=files, headers=headers, params=params, stream=stream)
                else:
                    # Use our helper functions based on method
                    if method.lower() == 'get':
                        response = dj_get(path, params=params, headers=headers, stream=stream)
                    elif method.lower() == 'post':
                        response = dj_post(path, json=data, headers=headers, params=params, stream=stream)
                    elif method.lower() == 'put':
                        response = dj_put(path, json=data, headers=headers, params=params, stream=stream)
                    elif method.lower() == 'delete':
                        response = dj_delete(path, json=data, headers=headers, params=params, stream=stream)
                    else:
                        response = get_api_session().request(method, url, json=data, headers=headers, params=params, stream=stream)
        
        # For error status codes, handle appropriately
        if response.status_code >= 400 and not stream:  # Don't try to parse JSON for streaming responses
            logging.error(f"API error: {response.status_code} for {url}")
            try:
                response_data = response.json()
                if isinstance(response_data, dict):
                    if 'status' in response_data and 'message' in response_data:
                        if response_data['status'] == 'error':
                            st.error(response_data['message'])
                    else:
                        error_message = response_data.get('message', 
                                      response_data.get('error', 
                                      response_data.get('detail', f"Error {response.status_code}")))
                        st.error(error_message)
            except Exception as e:
                logging.error(f"Error parsing response: {str(e)}")
                st.error(f"Error {response.status_code}: {response.text[:100]}")
            
        return response
    except requests.exceptions.HTTPError as http_err:
        logging.error(f"HTTP error occurred: {http_err}")
        return None
    except requests.exceptions.RequestException as req_err:
        logging.error(f"Request error: {req_err}")
        st.error("A network error occurred. Please check your connection and try again.")
        return None

# Define a function to check if a user is authenticated
def is_user_authenticated():
    result = 'user_info' in st.session_state and 'access' in st.session_state.user_info
    return result


# Function to check summary status
def check_summary_status(user_id, headers, max_attempts=10):
    attempts = 0
    try:
        while attempts < max_attempts:
            response = api_call_with_refresh(
                url=f'{os.getenv("DJANGO_URL")}/customer_dashboard/api/user_summary_status/',
                method='get',
                headers=headers,
                data={"user_id": user_id}
            )
            if response.status_code == 200:
                data = response.json()
                status = data.get('status', 'error')
                if status == 'completed':
                    return 'completed'
                elif status == 'error':
                    return 'error'
            attempts += 1
            time.sleep(5)  # Wait before retrying
        return 'timeout'
    except requests.exceptions.RequestException as e:
        logging.error(f"Request error in check_summary_status: {e}")
        st.error("A network error occurred. Please check your connection and try again.")
        return 'error'
    except Exception as e:
        logging.error(f"Exception in check_summary_status: {e}")
        st.error("An unexpected error occurred. Please try again later.")
        return 'error'

def get_user_summary(user_id, headers):
    try:
        # Prepare the data payload
        data = {"user_id": user_id}
            
        # Make a direct call to the user_summary endpoint
        response = api_call_with_refresh(
            url=f'{os.getenv("DJANGO_URL")}/customer_dashboard/api/user_summary/',
            method='get',
            headers=headers,
            data=data
        )
        
        if not response:
            st.error("Failed to connect to the server.")
            return None
            
        # Handle different status codes
        if response.status_code == 200:
            # Summary is complete and available
            return response.json()
        elif response.status_code == 202:
            # Summary is still being generated
            data = response.json()
            st.info(data.get('message', 'Summary is being generated. Please wait.'))
            return {"status": "pending"}
        else:
            st.error(f"Error fetching summary: {response.status_code}")
            return None
            
    except requests.exceptions.RequestException as e:
        logging.error(f"Request error in get_user_summary: {e}")
        st.error("A network error occurred. Please check your connection and try again.")
        return None
    except Exception as e:
        logging.error(f"Exception in get_user_summary: {e}")
        st.error("An unexpected error occurred. Please try again later.")
        return None

def stream_user_summary(date=None):
    """
    Stream a user daily summary from the backend.
    
    Args:
        date: Optional date for the summary (default: today)
        
    Yields:
        Summary data chunks and progress updates
    """
    try:
        # Ensure user is authenticated
        if not is_user_authenticated():
            st.error("You must be logged in to view summaries")
            return
            
        # Prepare the request params
        params = {}
        if date:
            params['date'] = date
            
        # Make the streaming request
        url = f'{os.getenv("DJANGO_URL")}/customer_dashboard/api/stream_user_summary/'
        headers = {'Authorization': f'Bearer {st.session_state.user_info["access"]}'}
        
        sent_any_deltas = False  # Flag to track if we've yielded any delta events
        buf = ""  # Buffer to accumulate text for potential final yield
        
        with requests.get(url, params=params, headers=headers, stream=True) as response:
            if response.status_code != 200:
                st.error(f"Error: {response.status_code}")
                return

            # Process the streaming response
            for line in response.iter_lines():
                if line:
                    line = line.decode('utf-8')
                    if line.startswith('data: '):
                        try:
                            data = json.loads(line[6:])
                            
                            # Check if this is a text delta event
                            if isinstance(data, dict) and data.get("type") == "text":
                                sent_any_deltas = True
                                buf += data.get("content", "")
                                yield data
                            elif isinstance(data, dict) and data.get("type") == "ResponseTextDeltaEvent":
                                sent_any_deltas = True
                                buf += data.get("delta", "")
                                yield {"type": "text", "content": data.get("delta", "")}
                            else:
                                # For all other event types, just pass them through
                                yield data
                                
                        except json.JSONDecodeError:
                            logging.error(f"Failed to decode JSON: {line[6:]}")
            
            # After the loop, check if we need to yield the buffer as a complete text
            if buf and not sent_any_deltas:  # Only yield if no deltas were sent
                yield {"type": "text", "content": buf}
                            
    except Exception as e:
        logging.error(f"Error in stream_user_summary: {e}")
        yield {"type": "error", "message": f"An error occurred: {str(e)}"}

def display_streaming_summary(date=None):
    """Display a streaming summary in Streamlit"""
    
    # summary_container = st.empty()
    progress_container = st.empty()
    
    try:
        summary_text = ""
        summary_data = None
        
        for event in stream_user_summary(date):
            event_type = event.get("type")
            
            # Handle different event types
            if event_type == "status":
                status = event.get("status")
                if status == "starting":
                    progress_container.info("Preparing your summary...")
                elif status == "pending":
                    # Show progress if available
                    progress = event.get("progress", "")
                    if progress:
                        progress_container.info(f"Generating summary... {progress}")
                    else:
                        progress_container.info("Generating summary...")
            
            # Handle text content (deltas or complete)
            elif event_type == "text":
                content = event.get("content", "")
                if content:
                    summary_text += content
                    # summary_container.markdown(summary_text)
            
            # Handle summary content
            elif event_type == "summary":
                summary_data = event
                summary_text = event.get("summary", "")
                # summary_container.markdown(summary_text)
                progress_container.empty()  # Clear the progress message
            
            # Handle errors
            elif event_type == "error":
                error_msg = event.get("message", "An unknown error occurred")
                progress_container.error(error_msg)
            
            # End of stream marker
            elif event_type == "end":
                break
        
        # If we accumulated text but didn't get a formal summary event
        if summary_text and not summary_data:
            summary_data = {"summary": summary_text}
        
        # Clear any progress messages
        progress_container.empty()
                
        # Return the complete summary data
        return summary_data
        
    except Exception as e:
        logging.error(f"Error displaying summary: {e}")
        progress_container.error(f"Error: {str(e)}")
        return None

def show_daily_summary_page():
    st.title("Your Daily Summary")
    
    # Add date selector
    date = st.date_input("Select date", value=None)
    date_str = date.strftime('%Y-%m-%d') if date else None
    
    if st.button("Get Summary"):
        with st.spinner("Fetching your summary..."):
            summary_data = display_streaming_summary(date_str)
            
            if summary_data:
                # Show additional information
                st.success("Summary completed!")
                
                # Optionally, save the summary to session state
                st.session_state.last_summary = summary_data
                            
def switch_user_role():
    try:
        # This function will call your Django backend to switch the user's role
        api_url = f"{os.getenv('DJANGO_URL')}/auth/api/switch_role/"
        headers = {'Authorization': f'Bearer {st.session_state.user_info["access"]}'}
        response = api_call_with_refresh(api_url, method='post', headers=headers)
        if response:
            return response.json() if response.status_code == 200 else None
    except Exception as e:
        logging.error(f"Failed to switch user role: {e}")
        st.error("Unable to switch roles at the moment. Please try again later.")
        return None

def login_form():
    with st.expander("Login", expanded=False):
        st.write("Login to your account.")
        with st.form(key='login_form'):
            username = st.text_input("Username")
            password = st.text_input("Password", type="password")
            submit_button = st.form_submit_button(label='Login')
            register_button = st.form_submit_button(label="Register")

        if submit_button:
            if validate_input(username, 'username') and validate_input(password, 'password'):
                try:
                    # Preserve navigation state
                    navigation_state = st.session_state.get("navigation", None)
                    
                    # Remove guest user from session state
                    for key in list(st.session_state.keys()):
                        if key != "navigation":  # Don't delete navigation state
                            del st.session_state[key]
                            
                    # Restore navigation state if it existed
                    if navigation_state:
                        st.session_state["navigation"] = navigation_state
                        
                    # API call to get the token
                    response = requests.post(
                        f'{os.getenv("DJANGO_URL")}/auth/api/login/',
                        json={'username': username, 'password': password}
                    )
                    if response.status_code == 200:
                        response_data = response.json()
                        logging.info(f"Login successful: is_chef={response_data.get('is_chef')}, current_role={response_data.get('current_role')}")
                        st.success("Logged in successfully!")
                        # Update session state with user information
                        st.session_state['user_info'] = response_data
                        st.session_state['user_id'] = response_data['user_id']
                        st.session_state['email_confirmed'] = response_data['email_confirmed']
                        st.session_state['is_chef'] = response_data['is_chef']  # Include the is_chef attribute in the session state
                        st.session_state['timezone'] = response_data['timezone']
                        st.session_state['preferred_language'] = response_data['preferred_language']
                        st.session_state['dietary_preferences'] = response_data['dietary_preferences']
                        st.session_state['custom_dietary_preferences'] = response_data.get('custom_dietary_preferences', []) 
                        st.session_state['emergency_supply_goal'] = response_data.get('emergency_supply_goal', 0)
                        st.session_state['household_member_count'] = response_data.get('household_member_count', 1)
                        
                        # Enhanced handling for household members during login
                        household_members = response_data.get('household_members', [])
                        if household_members is None:
                            household_members = []
                        st.session_state['household_members'] = household_members
                        logging.info(f"Login: Set household members in session state: {len(household_members)} member(s) - {household_members}")
                        st.session_state['allergies'] = response_data['allergies']
                        st.session_state['custom_allergies'] = response_data['custom_allergies']
                        st.session_state['goal_name'] = response_data['goal_name']
                        st.session_state['goal_description'] = response_data['goal_description']
                        st.session_state['current_role'] = response_data['current_role']
                        st.session_state['access_token'] = response_data['access']
                        st.session_state['refresh_token'] = response_data['refresh']
                        st.session_state['is_logged_in'] = True
                        logging.info(f"Session state set: is_chef={st.session_state.get('is_chef')}, current_role={st.session_state.get('current_role')}")
                        st.rerun()  # Rerun to update navigation
                except requests.exceptions.HTTPError as http_err:
                    st.error("Invalid username or password.")
                    logging.warning(f"Login failed: {http_err}")
                except requests.exceptions.RequestException as req_err:
                    st.error("A network error occurred. Please check your connection and try again.")
                    logging.error(f"Network error during login: {req_err}")
                except Exception as e:
                    st.error("An unexpected error occurred during login.")
                    logging.error(f"Unexpected error during login: {e}")

        if register_button:
            # Set a session state variable to indicate navigation to register page
            navigate_to_page('register')

        # Password Reset Button
        if st.button("Forgot your password?"):
            # Set a session state variable to indicate navigation to account page
            navigate_to_page('account')


def resend_activation_link(user_id):
    try:
        headers = {'Authorization': f'Bearer {st.session_state.user_info["access"]}'}
        response = api_call_with_refresh(
            method='post', 
            url = f'{os.getenv("DJANGO_URL")}/auth/api/resend-activation-link/',
            data ={'user_id': user_id},
            headers=headers
        )
        response.raise_for_status()
        if response.status_code == 200:
            st.success("A new activation link has been sent to your email.")
    except requests.exceptions.RequestException as e:
        st.error("Failed to resend activation link. Please try again later.")
        logging.error(f"Error resending activation link: {e}")

def fetch_and_update_user_profile():
    try:
        if is_user_authenticated():
            headers = {'Authorization': f'Bearer {st.session_state.user_info["access"]}'}

            # Fetch user details
            user_response = api_call_with_refresh(f'{os.getenv("DJANGO_URL")}/auth/api/user_details/', headers=headers)
            if user_response.status_code == 200:
                user_data = user_response.json()
                st.session_state['user_id'] = user_data['id']
                st.session_state['email_confirmed'] = user_data['email_confirmed']
                st.session_state['is_chef'] = user_data.get('is_chef', False)
                st.session_state['timezone'] = user_data['timezone']
                st.session_state['preferred_language'] = user_data['preferred_language']
                st.session_state['dietary_preferences'] = user_data['dietary_preferences']
                st.session_state['custom_dietary_preferences'] = user_data.get('custom_dietary_preferences', [])  # Updated key and default
                st.session_state['allergies'] = user_data['allergies']
                st.session_state['custom_allergies'] = user_data['custom_allergies']
                st.session_state['household_member_count'] = user_data.get('household_member_count', 1)
                
                # Enhanced handling for household members
                household_members = user_data.get('household_members', [])
                if household_members is None:
                    household_members = []
                st.session_state['household_members'] = household_members
                logging.info(f"Fetched household members from backend: {len(household_members)} member(s) - {household_members}")
                
                st.session_state['goal_name'] = user_data['goals']['goal_name'] if user_data.get('goals') else ""
                st.session_state['goal_description'] = user_data['goals']['goal_description'] if user_data.get('goals') else ""
                st.session_state['current_role'] = user_data.get('current_role', '')
            else:
                st.error("Failed to fetch user profile.")
                logging.error(f"Failed to fetch user profile: {user_response.status_code} - {user_response.text if user_response else 'No response'}")

            # Fetch address details
            address_response = api_call_with_refresh(f'{os.getenv("DJANGO_URL")}/auth/api/address_details/', headers=headers)
            if address_response.status_code == 200:
                address_data = address_response.json()
                st.session_state['address'] = {
                    'street': address_data.get('street', ''),
                    'city': address_data.get('city', ''),
                    'state': address_data.get('state', ''),
                    'postalcode': address_data.get('input_postalcode', ''),
                    'country': address_data.get('country', '')
                }
            else:
                st.error("Failed to fetch address details.")
    except requests.exceptions.RequestException as req_err:
        st.error("A network error occurred. Please check your connection and try again.")
        logging.error(f"Network error during profile fetch: {req_err}")
    except Exception as e:
        st.error("An unexpected error occurred while fetching the user profile.")
        logging.error(f"Unexpected error during profile fetch: {e}")    

def toggle_chef_mode():
    try:    
        # Ensure 'user_info' exists, contains 'is_chef', and user is authorized as a chef
        if 'user_info' in st.session_state and st.session_state['user_info'].get('is_chef', False):
            
            # Display the toggle only if the user is authorized to be a chef
            chef_mode = st.toggle("Switch Chef | Customer", value=st.session_state['user_info'].get('current_role') == 'chef', key="chef_mode_toggle")
                
            # Check if there's a change in the toggle state compared to 'user_info'
            if ((chef_mode and st.session_state['user_info']['current_role'] != 'chef') or
                (not chef_mode and st.session_state['user_info']['current_role'] != 'customer')):
            
                # Call the backend to switch the user role
                result = switch_user_role()
                
                if result:  # If role switch is successful, update 'user_info' in session state
                    # Preserve navigation state
                    navigation_state = st.session_state.get("navigation", None)
                    
                    # Assuming 'result' properly reflects the updated role
                    new_role = 'chef' if chef_mode else 'customer'
                    st.session_state['current_role'] = new_role
                    st.session_state['user_info']['current_role'] = new_role
                    
                    # Restore navigation state
                    if navigation_state:
                        st.session_state["navigation"] = navigation_state
                        
                    st.rerun()
                else:
                    # If role switch failed, inform the user and revert the toggle to reflect actual user role
                    st.error("Failed to switch roles.")
                    # No need to rerun here; just display the error message and keep the state consistent
    except Exception as e:
        st.error("An unexpected error occurred while trying to switch roles.")
        logging.error(f"Exception in toggle_chef_mode: {e}")    


# ============================
# Legacy EventHandler (kept for compatibility)
# ============================
class EventHandler(AssistantEventHandler):
    def __init__(self, thread_id, chat_container=None, user_id=None):
        super().__init__()
        self.output = None
        self.tool_id = None
        self.function_arguments = None
        self.thread_id = thread_id
        self.run_id = None
        self.run_step = None
        self.function_name = ""
        self.arguments = ""
        self.tool_calls = []
        self.user_id = user_id
        self.chat_container = chat_container
        self.headers = {
            "OpenAI-Beta": "assistants=v2",
            "Content-Type": "application/json"
        }

    def response_generator(self, response_text):
        words = response_text.split(' ')
        for word in words:
            if word == '\n':
                yield word
            else:
                yield word + ' '
            time.sleep(0.05)


    @override
    def on_text_created(self, text) -> None:
        pass



    @override
    def on_text_delta(self, delta, snapshot):
        pass

    def on_text_done(self, text) -> None:
        if self.chat_container:
            response_text = text.value
            with self.chat_container.chat_message("assistant"):
                st.write_stream(self.response_generator(response_text))
            st.session_state.chat_history.append({"role": "assistant", "content": response_text})

    def on_end(self):
        tool_outputs = []
        if self.current_run_step_snapshot and self.current_run_step_snapshot.step_details.type == 'tool_calls':
            for tool_call in self.current_run_step_snapshot.step_details.tool_calls:
                tool_call_data = {
                    "id": tool_call.id,
                    "function": tool_call.function.name,
                    "arguments": tool_call.function.arguments
                }
                if is_user_authenticated():
                    tool_call_result = api_call_with_refresh(
                        url=f'{os.getenv("DJANGO_URL")}/customer_dashboard/api/ai_tool_call/',
                        method='post',
                        data={"user_id": self.user_id, "tool_call": tool_call_data} 
                    )
                else:
                    tool_call_result = api_call_with_refresh(
                        url=f'{os.getenv("DJANGO_URL")}/customer_dashboard/api/guest_ai_tool_call/',
                        method='post',
                        data={"tool_call": tool_call_data}
                    )                    
                if tool_call_result.status_code == 200:
                    # Serialize the output to JSON string if it's a dictionary/object
                    result_data = tool_call_result.json()
                    output_str = json.dumps(result_data['output'])
                    tool_outputs.append({
                        "tool_call_id": result_data['tool_call_id'],
                        "output": output_str  # Ensure output is a JSON string
                    })
        if tool_outputs:
            with client.beta.threads.runs.submit_tool_outputs_stream(
                thread_id=self.thread_id,
                run_id=self.run_id,
                tool_outputs=tool_outputs,
                event_handler=EventHandler(self.thread_id, chat_container=self.chat_container, user_id=self.user_id),
                extra_headers=self.headers
            ) as stream:
                stream.until_done()


    @override
    def on_exception(self, exception: Exception) -> None:
        logging.error(f"Exception: {exception}")
        st.error("An unexpected error occurred. Please try again later.")

    @override
    def on_message_created(self, message: Message) -> None:
        pass

    @override
    def on_message_done(self, message: Message) -> None:
        pass

    @override
    def on_message_delta(self, delta: MessageDelta, snapshot: Message) -> None:
        pass


    @override
    def on_tool_call_done(self, tool_call: ToolCall) -> None:       
        keep_retrieving_run = client.beta.threads.runs.retrieve(
            thread_id=self.thread_id,
            run_id=self.run_id,
            extra_headers=self.headers
        )


        if keep_retrieving_run.status == "completed":
            all_messages = client.beta.threads.messages.list(
                thread_id=self.thread_id,
                extra_headers=self.headers
            )
            return

        elif keep_retrieving_run.status == "requires_action":
            pass
        else:
            pass

    @override
    def on_run_step_created(self, run_step: RunStep) -> None:
        self.run_id = run_step.run_id
        self.run_step = run_step

    @override
    def on_run_step_done(self, run_step: RunStep) -> None:
        pass

    def on_tool_call_delta(self, delta, snapshot): 
        if delta.type == 'function':
            self.arguments += delta.function.arguments
        elif delta.type == 'code_interpreter':
            if delta.code_interpreter.input:
                pass
            if delta.code_interpreter.outputs:
                for output in delta.code_interpreter.outputs:
                    if output.type == "logs":
                        pass
        else:
            pass
        
    @override
    def on_event(self, event: AssistantStreamEvent) -> None:
        if event.event == "thread.run.requires_action":
            pass

def check_django_cookies():
    """
    Check if Django session cookies are present in the current session.
    Warns the user if cookies are blocked, as this will break session continuity.
    """
    session = get_api_session()
    
    # Make a simple request to any non-authenticated Django endpoint
    response = session.get(f"{django_url}/health/")
    
    # Check for Django's sessionid cookie after the request
    if not session.cookies.get("sessionid"):
        st.warning(
            "We couldn't store a session cookie. This may limit functionality for guest users. "
            "If you're running an ad-blocker or anti-tracking extension, please allow cookies for this site."
        )
        return False
    return True

def new_idem_key() -> str:
    """Return a fresh v4 uuid for Idempotency-Key headers."""
    return str(uuid.uuid4())

def place_chef_order(meal_event_id: int, qty: int, special=""):
    hdr = {
        "Authorization": f"Bearer {st.session_state.user_info['access']}",
        "Idempotency-Key": new_idem_key()
    }
    data = {"meal_event": meal_event_id, "quantity": qty, "special_requests": special}
    return api_call_with_refresh(
        url=f"{django_url}/meals/api/chef-meal-orders/",
        method="post",
        data=data,
        headers=hdr,
    )

def adjust_chef_order(order_id: int, qty: int):
    hdr = {
        "Authorization": f"Bearer {st.session_state.user_info['access']}",
        "Idempotency-Key": new_idem_key()
    }
    return api_call_with_refresh(
        url=f"{django_url}/meals/api/chef-meal-orders/{order_id}/adjust-quantity/",
        method="patch",
        data={"quantity": qty},
        headers=hdr,
    )

# ============================
# Navigation Utility Functions
# ============================
def navigate_to_page(page_key):
    """
    Navigate to a specific page using the modern Streamlit navigation system.
    
    Args:
        page_key (str): The key identifying the target page
                       Options: 'home', 'assistant', 'meal_plans', 'pantry', 'history', 
                               'account', 'profile', 'register', 'chef_meals', 'chef_application'
    """
    st.session_state['navigate_to'] = page_key
    st.rerun()<|MERGE_RESOLUTION|>--- conflicted
+++ resolved
@@ -1330,16 +1330,10 @@
     events = onboarding_event_stream(message, guest_id, response_id)
     accumulated = ""
     tool_output = None
-<<<<<<< HEAD
     tool_name = None
 
     def text_gen():
         nonlocal accumulated, tool_output, tool_name, response_id
-=======
-
-    def text_gen():
-        nonlocal accumulated, tool_output, response_id
->>>>>>> 64b5a1d7
         for ev in events:
             et = ev.get("type")
             if et == "response.created" and ev.get("id"):
@@ -1351,19 +1345,14 @@
                     yield delta
             elif et == "response.tool":
                 tool_output = ev.get("output")
-<<<<<<< HEAD
                 tool_name = ev.get("name")
-=======
->>>>>>> 64b5a1d7
+
             elif et == "response.completed":
                 break
 
     st.write_stream(text_gen())
-<<<<<<< HEAD
     return response_id, accumulated, tool_name, tool_output
-=======
-    return response_id, accumulated, tool_output
->>>>>>> 64b5a1d7
+
 # ============================
 # Utility functions
 # ============================
